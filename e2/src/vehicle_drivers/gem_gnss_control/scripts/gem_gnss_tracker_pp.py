--- conflicted
+++ resolved
@@ -121,7 +121,9 @@
         self.steer_cmd.angular_position = 0.0 # radians, -: clockwise, +: counter-clockwise
         self.steer_cmd.angular_velocity_limit = 2.0 # radians/second
 
-<<<<<<< HEAD
+        # Pedestrian pickup time subscriber
+        self.pub_pickup_time = rospy.Publisher('pedestrian_detector/pickup_time', Float32, queue_size = 1)
+
         # OUR LOCATION V.S. GOAL POINT ON PURE PURSUIT POINT MAP
         plt.ion()
         self.fig, self.ax = plt.subplots()
@@ -145,11 +147,6 @@
         self.ax.set_ylim(curr_y - 10, curr_y + 10)
         self.fig.canvas.draw()
         self.fig.canvas.flush_events()
-=======
-        # Pedestrian pickup time subscriber
-        self.pub_pickup_time = rospy.Publisher('pedestrian_detector/pickup_time', Float32, queue_size = 1)
-
->>>>>>> 1d132a48
 
     def ins_callback(self, msg):
         self.heading = round(msg.heading, 6)
